// Copyright 2014 Michael Yang. All rights reserved.
// Use of this source code is governed by a MIT-style
// license that can be found in the LICENSE file.

//! Wrappers for matrix-vector functions.

use num::complex::{Complex, Complex32, Complex64};
use attribute::{Diagonal, Symmetry, Transpose};
use matrix::{BandMatrix, Matrix};
use matrix_vector::ll::*;
use pointer::CPtr;
use scalar::Scalar;
use vector::Vector;

pub trait Gemv {
    fn gemv(trans: Transpose, alpha: &Self, a: &Matrix<Self>, x: &Vector<Self>, beta: &Self, y: &mut Vector<Self>);
}

macro_rules! gemv_impl(($($t: ident), +) => (
    $(
        impl Gemv for $t {
            fn gemv(trans: Transpose, alpha: &$t, a: &Matrix<$t>, x: &Vector<$t>, beta: &$t, y: &mut Vector<$t>){
                unsafe {
                    prefix!($t, gemv)(a.order(), trans,
                        a.rows(), a.cols(),
                        alpha.as_const(),
                        a.as_ptr().as_c_ptr(), a.lead_dim(),
                        x.as_ptr().as_c_ptr(), x.inc(),
                        beta.as_const(),
                        y.as_mut_ptr().as_c_ptr(), y.inc());
                }
            }
        }
    )+
));

gemv_impl!(f32, f64, Complex32, Complex64);

#[cfg(test)]
mod gemv_tests {
    use attribute::Transpose;
    use matrix_vector::ops::Gemv;

    #[test]
    fn real() {
        let a = (2, 2, vec![1.0, -2.0, 2.0, -4.0]);
        let x = vec![2.0, 1.0];
        let mut y = vec![1.0, 2.0];
        let t = Transpose::NoTrans;

        Gemv::gemv(t, &1f32, &a, &x, &0f32, &mut y);

        assert_eq!(y, vec![0.0, 0.0]);
    }

    #[test]
<<<<<<< HEAD
    fn non_square() {
        let a = (2, 3,
                 vec![
                 1.0, -3.0, 1.0,
                 2.0, -6.0, 2.0]);
        let x = vec![2.0, 1.0, 1.0];
        let mut y = vec![1.0, 2.0];
        let t = Transpose::NoTrans;
=======
    fn transpose() {
        let a = (3, 2,
                 vec![
                     1.0, 2.0,
                     -3.0, -6.0,
                     1.0, 2.0]);

        let x = vec![2.0, 1.0, 1.0];
        let mut y = vec![1.0, 2.0];
        let t = Transpose::Trans;
>>>>>>> 3b0ee22a

        Gemv::gemv(t, &1f32, &a, &x, &0f32, &mut y);

        assert_eq!(y, vec![0.0, 0.0]);
    }
}

pub trait Symv {
    fn symv(symmetry: Symmetry, alpha: &Self, a: &Matrix<Self>, x: &Vector<Self>, beta: &Self, y: &mut Vector<Self>);
}

pub trait Hemv {
    fn hemv(symmetry: Symmetry, alpha: &Self, a: &Matrix<Self>, x: &Vector<Self>, beta: &Self, y: &mut Vector<Self>);
}

macro_rules! symv_impl(($trait_name: ident, $fn_name: ident, $($t: ident), +) => (
    $(
        impl $trait_name for $t {
            fn $fn_name(symmetry: Symmetry, alpha: &$t, a: &Matrix<$t>, x: &Vector<$t>, beta: &$t, y: &mut Vector<$t>){
                unsafe {
                    prefix!($t, $fn_name)(a.order(), symmetry,
                        a.rows(),
                        alpha.as_const(),
                        a.as_ptr().as_c_ptr(), a.lead_dim(),
                        x.as_ptr().as_c_ptr(), x.inc(),
                        beta.as_const(),
                        y.as_mut_ptr().as_c_ptr(), y.inc());
                }
            }
        }
    )+
));

symv_impl!(Symv, symv, f32, f64, Complex32, Complex64);
symv_impl!(Hemv, hemv, Complex32, Complex64);

pub trait Ger {
    fn ger(alpha: &Self, x: &Vector<Self>, y: &Vector<Self>, a: &mut Matrix<Self>);
}

pub trait Gerc: Ger {
    fn gerc(alpha: &Self, x: &Vector<Self>, y: &Vector<Self>, a: &mut Matrix<Self>) {
        Ger::ger(alpha, x, y, a);
    }
}

macro_rules! ger_impl(
    ($trait_name: ident, $fn_name: ident, $t: ty, $ger_fn: ident) => (
        impl $trait_name for $t {
            fn $fn_name(alpha: &$t, x: &Vector<$t>, y: &Vector<$t>, a: &mut Matrix<$t>) {
                unsafe {
                    $ger_fn(a.order(),
                        a.rows(), a.cols(),
                        alpha.as_const(),
                        x.as_ptr().as_c_ptr(), x.inc(),
                        y.as_ptr().as_c_ptr(), y.inc(),
                        a.as_mut_ptr().as_c_ptr(), a.lead_dim());
                }
            }
        }
    );
);

ger_impl!(Ger, ger, f32,       cblas_sger);
ger_impl!(Ger, ger, f64,       cblas_dger);
ger_impl!(Ger, ger, Complex32, cblas_cgeru);
ger_impl!(Ger, ger, Complex64, cblas_zgeru);

impl Gerc for f32 {}
impl Gerc for f64 {}
ger_impl!(Gerc, gerc, Complex32, cblas_cgerc);
ger_impl!(Gerc, gerc, Complex64, cblas_zgerc);

#[cfg(test)]
mod ger_tests {
    use std::iter::repeat;
    use matrix_vector::ops::Ger;

    #[test]
    fn real() {
        let mut a = (3, 3, repeat(0.0).take(9).collect());
        let x = vec![2.0, 1.0, 4.0];
        let y = vec![3.0, 6.0, -1.0];

        Ger::ger(&1f32, &x, &y, &mut a);

        let result = vec![6.0, 12.0, -2.0, 3.0, 6.0, -1.0, 12.0, 24.0, -4.0];
        assert_eq!(a.2, result);
    }
}

pub trait Syr {
    fn syr(symmetry: Symmetry, alpha: &Self, x: &Vector<Self>, a: &mut Matrix<Self>);
}

pub trait Her {
    fn her(symmetry: Symmetry, alpha: &Self, x: &Vector<Complex<Self>>, a: &mut Matrix<Complex<Self>>);
}

macro_rules! her_impl(($($t: ident), +) => (
    $(
        impl Her for $t {
            fn her(symmetry: Symmetry, alpha: &$t, x: &Vector<Complex<$t>>, a: &mut Matrix<Complex<$t>>) {
                unsafe {
                    prefix!(Complex<$t>, her)(a.order(), symmetry,
                        a.rows(),
                        *alpha,
                        x.as_ptr().as_c_ptr(), x.inc(),
                        a.as_mut_ptr().as_c_ptr(), a.lead_dim());
                }
            }
        }
    )+
));

her_impl!(f32, f64);

macro_rules! syr_impl(($($t: ident), +) => (
    $(
        impl Syr for $t {
            fn syr(symmetry: Symmetry, alpha: &$t, x: &Vector<$t>, a: &mut Matrix<$t>) {
                unsafe {
                    prefix!($t, syr)(a.order(), symmetry,
                        a.rows(),
                        *alpha,
                        x.as_ptr().as_c_ptr(), x.inc(),
                        a.as_mut_ptr().as_c_ptr(), a.lead_dim());
                }
            }
        }
    )+
));

syr_impl!(f32, f64);

pub trait Syr2 {
    fn syr2(symmetry: Symmetry, alpha: &Self, x: &Vector<Self>, y: &Vector<Self>, a: &mut Matrix<Self>);
}

pub trait Her2 {
    fn her2(symmetry: Symmetry, alpha: &Self, x: &Vector<Self>, y: &Vector<Self>, a: &mut Matrix<Self>);
}

macro_rules! syr2_impl(($trait_name: ident, $fn_name: ident, $($t: ident), +) => (
    $(
        impl $trait_name for $t {
            fn $fn_name(symmetry: Symmetry, alpha: &$t, x: &Vector<$t>, y: &Vector<$t>, a: &mut Matrix<$t>) {
                unsafe {
                    prefix!($t, $fn_name)(a.order(), symmetry,
                        a.rows(),
                        alpha.as_const(),
                        x.as_ptr().as_c_ptr(), x.inc(),
                        y.as_ptr().as_c_ptr(), y.inc(),
                        a.as_mut_ptr().as_c_ptr(), a.lead_dim());
                }
            }
        }
    )+
));

syr2_impl!(Syr2, syr2, f32, f64);
syr2_impl!(Her2, her2, Complex32, Complex64);

pub trait Gbmv {
    fn gbmv(trans: Transpose, alpha: &Self, a: &BandMatrix<Self>, x: &Vector<Self>, beta: &Self, y: &mut Vector<Self>);
}

macro_rules! gbmv_impl(($($t: ident), +) => (
    $(
        impl Gbmv for $t {
            fn gbmv(trans: Transpose, alpha: &$t, a: &BandMatrix<$t>, x: &Vector<$t>, beta: &$t, y: &mut Vector<$t>){
                unsafe {
                    prefix!($t, gbmv)(a.order(), trans,
                        a.rows(), a.cols(),
                        a.sub_diagonals(), a.sup_diagonals(),
                        alpha.as_const(),
                        a.as_ptr().as_c_ptr(), a.lead_dim(),
                        x.as_ptr().as_c_ptr(), x.inc(),
                        beta.as_const(),
                        y.as_mut_ptr().as_c_ptr(), y.inc());
                }
            }
        }
    )+
));

gbmv_impl!(f32, f64, Complex32, Complex64);

pub trait Sbmv {
    fn sbmv(symmetry: Symmetry, alpha: &Self, a: &BandMatrix<Self>, x: &Vector<Self>, beta: &Self, y: &mut Vector<Self>);
}

pub trait Hbmv {
    fn hbmv(symmetry: Symmetry, alpha: &Self, a: &BandMatrix<Self>, x: &Vector<Self>, beta: &Self, y: &mut Vector<Self>);
}

macro_rules! sbmv_impl(($trait_name: ident, $fn_name: ident, $($t: ident), +) => (
    $(
        impl $trait_name for $t {
            fn $fn_name(symmetry: Symmetry, alpha: &$t, a: &BandMatrix<$t>, x: &Vector<$t>, beta: &$t, y: &mut Vector<$t>) {
                unsafe {
                    prefix!($t, $fn_name)(a.order(), symmetry,
                        a.rows(), a.sub_diagonals(),
                        alpha.as_const(),
                        a.as_ptr().as_c_ptr(), a.lead_dim(),
                        x.as_ptr().as_c_ptr(), x.inc(),
                        beta.as_const(),
                        y.as_mut_ptr().as_c_ptr(), y.inc());
                }
            }
        }
    )+
));

sbmv_impl!(Sbmv, sbmv, f32, f64);
sbmv_impl!(Hbmv, hbmv, Complex32, Complex64);

pub trait Tbmv {
    fn tbmv(symmetry: Symmetry, trans: Transpose, diagonal: Diagonal, a: &BandMatrix<Self>, x: &mut Vector<Self>);
}

pub trait Tbsv {
    fn tbsv(symmetry: Symmetry, trans: Transpose, diagonal: Diagonal, a: &BandMatrix<Self>, x: &mut Vector<Self>);
}

macro_rules! tbmv_impl(($trait_name: ident, $fn_name: ident, $($t: ident), +) => (
    $(
        impl $trait_name for $t {
            fn $fn_name(symmetry: Symmetry, trans: Transpose, diagonal: Diagonal, a: &BandMatrix<$t>, x: &mut Vector<$t>) {
                unsafe {
                    prefix!($t, $fn_name)(a.order(), symmetry,
                        trans, diagonal,
                        a.rows(), a.sub_diagonals(),
                        a.as_ptr().as_c_ptr(),
                        x.as_mut_ptr().as_c_ptr(), x.inc());
                }
            }
        }
    )+
));

tbmv_impl!(Tbmv, tbmv, f32, f64, Complex32, Complex64);
tbmv_impl!(Tbsv, tbsv, f32, f64, Complex32, Complex64);

pub trait Spmv {
    fn spmv(symmetry: Symmetry, alpha: &Self, a: &Matrix<Self>, x: &Vector<Self>, beta: &Self, y: &mut Vector<Self>);
}

pub trait Hpmv {
    fn hpmv(symmetry: Symmetry, alpha: &Self, a: &Matrix<Self>, x: &Vector<Self>, beta: &Self, y: &mut Vector<Self>);
}

macro_rules! spmv_impl(($trait_name: ident, $fn_name: ident, $($t: ident), +) => (
    $(
        impl $trait_name for $t {
            fn $fn_name(symmetry: Symmetry, alpha: &$t, a: &Matrix<$t>, x: &Vector<$t>, beta: &$t, y: &mut Vector<$t>) {
                unsafe {
                    prefix!($t, $fn_name)(a.order(), symmetry,
                        a.rows(),
                        alpha.as_const(),
                        a.as_ptr().as_c_ptr(),
                        x.as_ptr().as_c_ptr(), x.inc(),
                        beta.as_const(),
                        y.as_mut_ptr().as_c_ptr(), y.inc());
                }
            }
        }
    )+
));

spmv_impl!(Spmv, spmv, f32, f64);
spmv_impl!(Hpmv, hpmv, Complex32, Complex64);

pub trait Tpmv {
    fn tpmv(symmetry: Symmetry, trans: Transpose, diagonal: Diagonal, a: &Matrix<Self>, x: &mut Vector<Self>);
}

pub trait Tpsv {
    fn tpsv(symmetry: Symmetry, trans: Transpose, diagonal: Diagonal, a: &Matrix<Self>, x: &mut Vector<Self>);
}

macro_rules! tpmv_impl(($trait_name: ident, $fn_name: ident, $($t: ident), +) => (
    $(
        impl $trait_name for $t {
            fn $fn_name(symmetry: Symmetry, trans: Transpose, diagonal: Diagonal, a: &Matrix<$t>, x: &mut Vector<$t>) {
                unsafe {
                    prefix!($t, $fn_name)(a.order(), symmetry,
                        trans, diagonal,
                        a.rows(),
                        a.as_ptr().as_c_ptr(),
                        x.as_mut_ptr().as_c_ptr(), x.inc());
                }
            }
        }
    )+
));

tpmv_impl!(Tpmv, tpmv, f32, f64, Complex32, Complex64);
tpmv_impl!(Tpsv, tpsv, f32, f64, Complex32, Complex64);

pub trait Hpr {
    fn hpr(symmetry: Symmetry, alpha: &Self, x: &Vector<Complex<Self>>, a: &mut Matrix<Complex<Self>>);
}

macro_rules! hpr_impl(($($t: ident), +) => (
    $(
        impl Hpr for $t {
            fn hpr(symmetry: Symmetry, alpha: &$t, x: &Vector<Complex<$t>>, a: &mut Matrix<Complex<$t>>) {
                unsafe {
                    prefix!(Complex<$t>, hpr)(a.order(), symmetry,
                        a.rows(),
                        *alpha,
                        x.as_ptr().as_c_ptr(), x.inc(),
                        a.as_mut_ptr().as_c_ptr());
                }
            }
        }
    )+
));

hpr_impl!(f32, f64);

pub trait Spr {
    fn spr(symmetry: Symmetry, alpha: &Self, x: &Vector<Self>, a: &mut Matrix<Self>);
}

macro_rules! spr_impl(($($t: ident), +) => (
    $(
        impl Spr for $t {
            fn spr(symmetry: Symmetry, alpha: &$t, x: &Vector<$t>, a: &mut Matrix<$t>) {
                unsafe {
                    prefix!($t, spr)(a.order(), symmetry,
                        a.rows(),
                        *alpha,
                        x.as_ptr().as_c_ptr(), x.inc(),
                        a.as_mut_ptr().as_c_ptr());
                }
            }
        }
    )+
));

spr_impl!(f32, f64);

pub trait Spr2 {
    fn spr2(symmetry: Symmetry, alpha: &Self, x: &Vector<Self>, y: &Vector<Self>, a: &mut Matrix<Self>);
}

pub trait Hpr2 {
    fn hpr2(symmetry: Symmetry, alpha: &Self, x: &Vector<Self>, y: &Vector<Self>, a: &mut Matrix<Self>);
}

macro_rules! spr2_impl(($trait_name: ident, $fn_name: ident, $($t: ident), +) => (
    $(
        impl $trait_name for $t {
            fn $fn_name(symmetry: Symmetry, alpha: &$t, x: &Vector<$t>, y: &Vector<$t>, a: &mut Matrix<$t>) {
                unsafe {
                    prefix!($t, $fn_name)(a.order(), symmetry,
                        a.rows(),
                        alpha.as_const(),
                        x.as_ptr().as_c_ptr(), x.inc(),
                        y.as_ptr().as_c_ptr(), y.inc(),
                        a.as_mut_ptr().as_c_ptr());
                }
            }
        }
    )+
));

spr2_impl!(Spr2, spr2, f32, f64);
spr2_impl!(Hpr2, hpr2, Complex32, Complex64);<|MERGE_RESOLUTION|>--- conflicted
+++ resolved
@@ -54,7 +54,6 @@
     }
 
     #[test]
-<<<<<<< HEAD
     fn non_square() {
         let a = (2, 3,
                  vec![
@@ -63,7 +62,9 @@
         let x = vec![2.0, 1.0, 1.0];
         let mut y = vec![1.0, 2.0];
         let t = Transpose::NoTrans;
-=======
+    }
+
+    #[test]
     fn transpose() {
         let a = (3, 2,
                  vec![
@@ -74,7 +75,6 @@
         let x = vec![2.0, 1.0, 1.0];
         let mut y = vec![1.0, 2.0];
         let t = Transpose::Trans;
->>>>>>> 3b0ee22a
 
         Gemv::gemv(t, &1f32, &a, &x, &0f32, &mut y);
 
