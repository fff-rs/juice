--- conflicted
+++ resolved
@@ -1,10 +1,6 @@
 // Those macros should be removed when read()/read_only()/write() are refactored
 // to return typed memory. For now they remove a lot of visual clutter and
 // lessen probability of stupid mistakes.
-<<<<<<< HEAD
-#[macro_export]
-=======
->>>>>>> 84c66665
 macro_rules! read {
     ($x:ident, $slf:ident) => (
         try!($x.read($slf.device())).as_cuda()
@@ -98,13 +94,8 @@
 macro_rules! iblas_dot_for_cuda {
     ($t:ident) => (
         fn dot(&self, x: &SharedTensor<$t>, y: &SharedTensor<$t>,
-<<<<<<< HEAD
-                     result: &mut SharedTensor<$t>
-        ) -> Result<(), ::collenchyma::error::Error> {
-=======
                result: &mut SharedTensor<$t>)
                -> Result<(), ::collenchyma::error::Error> {
->>>>>>> 84c66665
             let n = x.desc().size() as i32;
             let x_mem = read!(x, self);
             let y_mem = read!(y, self);
@@ -137,15 +128,8 @@
 #[macro_export]
 macro_rules! iblas_scal_for_cuda {
     ($t:ident) => (
-<<<<<<< HEAD
-        fn scal(&self,
-            a: &SharedTensor<$t>,
-            x: &mut SharedTensor<$t>
-        ) -> Result<(), ::collenchyma::error::Error> {
-=======
         fn scal(&self, a: &SharedTensor<$t>, x: &mut SharedTensor<$t>)
                 -> Result<(), ::collenchyma::error::Error> {
->>>>>>> 84c66665
             let n = x.desc().size() as i32;
             let a_mem = read!(a, self);
             let x_mem = read_write!(x, self);
