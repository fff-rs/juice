//! Create a Recursive Layer
//!
//! Recurrent Neural Network Layer
//! A type of Neural Network that can process data in sequence, with temporal understanding of
//! one element of data flowing into the next. This type of understanding is suitable for tasks such
//! as translating a sentence, mimicking the patterns in a musical piece, or time series forecasting.
//!
//! Currently this is implemented in CUDA, but not in native or opencl.
//!
//! ## CUDA Specific Notes - Using Juice
//! CUDA currently supports GRU, LSTM, ReLU, and tanh for LSTM operations.
//! All of these can be uni or bi-directional.
//!
//! All of these perform better when Tensor Core are available, this has some pretty stringent
//! requirements (https://docs.nvidia.com/deeplearning/sdk/cudnn-developer-guide/index.html#tensor_ops);
//!
//! For Standard Algorithm - CUDNN_RNN_ALGO_STANDARD in Cuda Docs or RnnAlgorithm::Standard in Juice,
//! * hidden size, input size, and batch size must be a multiple of 8
//! * All user-provided tensors, workspace, and reserve space are aligned to 128 bit boundaries.
//! * Math Type CUDNN_TENSOR_OP_MATH_ALLOW_CONVERSION (MathType::TensorOPMathAllowConversion) is selected.
// TODO: Ensure workspace & reserve-space are aligned to 128 bit boundaries.
//!
//! ## CUDA Specific Notes - Developing Juice
//! The following resources are your best bet for debugging an issue within Juice.
//! Generic Docs https://docs.nvidia.com/deeplearning/sdk/cudnn-developer-guide/index.html
//! API Docs https://docs.nvidia.com/deeplearning/sdk/cudnn-api/index.html
//!
//! We're aiming to support the latest features in CUDNN, and promise no support for outdated
//! versions of CUDA or CUDNN. Current code has been tested with
//! | CUDA            | CUDNN              |
//! |---                   |---                |
//! | 10.2              | 7.6.5 |
//!
//! And the following graphics cards
//! | Card            |
//! |---              |
//! | NVIDIA GeForce GTX 1070 |

use std::rc::Rc;
use std::sync::{Arc, RwLock};

<<<<<<< HEAD
use conn::{DirectionMode, RnnAlgorithm, RnnInputMode, RnnNetworkMode};
=======


use conn::{DirectionMode, RnnAlgorithm, RnnInputMode, RnnNetworkMode};

>>>>>>> 29f9e17b

use crate::capnp_util::*;
use crate::co::prelude::*;
use crate::conn;
use crate::conn::RnnConfig as connRnnConfig;
use crate::juice_capnp::rnn_config as capnp_config;
use crate::layer::*;
use crate::util::ArcLock;
use crate::weight::FillerType;

#[derive(Clone, Copy)]
#[allow(non_camel_case_types)]
/// Types of Supported RNNs
pub enum RnnNetworkMode_UserInput {
    /// Long Short Term Memory
    LSTM,
    /// Gated Recurrent Unit
    GRU,
    /// ReLU Recursive Unit
    ReLU,
    /// Tanh Recursive Unit
    tanh,
}

impl RnnNetworkMode_UserInput {
    fn to_text(&self) -> String {
        match self {
            RnnNetworkMode_UserInput::GRU => "GRU",
            RnnNetworkMode_UserInput::LSTM => "LSTM",
            RnnNetworkMode_UserInput::ReLU => "ReLU",
            RnnNetworkMode_UserInput::tanh => "tanh",
        }
            .to_string()
    }

    fn from_text(input: &str) -> Result<Self, &str> {
        match input {
            "GRU" => Ok(RnnNetworkMode_UserInput::GRU),
            "LSTM" => Ok(RnnNetworkMode_UserInput::LSTM),
            "ReLU" => Ok(RnnNetworkMode_UserInput::ReLU),
            "tanh" => Ok(RnnNetworkMode_UserInput::tanh),
            _ => Err("Unknown RnnType used - variants are GRU, LSTM, ReLU, and tanh"),
        }
    }

    fn to_cudnn(&self) -> RnnNetworkMode {
        match self {
            RnnNetworkMode_UserInput::GRU => RnnNetworkMode::GRU,
            RnnNetworkMode_UserInput::LSTM => RnnNetworkMode::LSTM,
            RnnNetworkMode_UserInput::ReLU => RnnNetworkMode::ReLU,
            RnnNetworkMode_UserInput::tanh => RnnNetworkMode::Tanh,
        }
    }
}

#[derive(Clone, Copy)]
#[allow(non_camel_case_types)]
/// Types of Supported RNN Input Modes
pub enum RnnInputMode_UserInput {
    /// Linear Input - A biased matrix multiplication is performed at the input of the first recurrent layer.
    Linear,
    /// Skip Input - No operation is performed to the input of the first recurrent layer
    Skip,
}

impl RnnInputMode_UserInput {
    fn to_text(&self) -> String {
        match self {
            RnnInputMode_UserInput::Skip => "Skip",
            RnnInputMode_UserInput::Linear => "Linear",
        }
            .to_string()
    }

    fn from_text(input: &str) -> Result<Self, &str> {
        match input {
            "Linear" => Ok(RnnInputMode_UserInput::Linear),
            "Skip" => Ok(RnnInputMode_UserInput::Skip),
            _ => Err("Unknown RnnInputMode used - variants are Linear, Skip"),
        }
    }

    fn to_cudnn(&self) -> RnnInputMode {
        match self {
            RnnInputMode_UserInput::Linear => RnnInputMode::LinearInput,
            RnnInputMode_UserInput::Skip => RnnInputMode::SkipInput,
        }
    }
}

#[derive(Clone, Copy)]
#[allow(non_camel_case_types)]
/// Types of Supported RNN DirectionModel
pub enum DirectionMode_UserInput {
    /// The network iterates recurrently from the first input to the last.
    UniDirectional,
    /// Each layer of the network iterates recurrently from the first input to the last and separately from the last input to the first. The outputs of the two are concatenated at each iteration giving the output of the layer.
    BiDirectional,
}

impl DirectionMode_UserInput {
    fn to_text(&self) -> String {
        match self {
            DirectionMode_UserInput::UniDirectional => "UniDirectional",
            DirectionMode_UserInput::BiDirectional => "BiDirectional",
        }
            .to_string()
    }

    fn from_text(input: &str) -> Result<Self, &str> {
        match input {
            "UniDirectional" => Ok(DirectionMode_UserInput::UniDirectional),
            "BiDirectional" => Ok(DirectionMode_UserInput::BiDirectional),
            _ => Err("Unknown DirectionMode used - variants are UniDirectional, BiDirectional"),
        }
    }

    fn to_cudnn(&self) -> DirectionMode {
        match self {
            DirectionMode_UserInput::UniDirectional => DirectionMode::UniDirectional,
            DirectionMode_UserInput::BiDirectional => DirectionMode::BiDirectional,
        }
    }
}

impl std::fmt::Debug for RnnNetworkMode_UserInput {
    fn fmt(&self, f: &mut std::fmt::Formatter<'_>) -> std::fmt::Result {
        write!(f, "{}", self.to_text())
    }
}

impl std::fmt::Debug for RnnInputMode_UserInput {
    fn fmt(&self, f: &mut std::fmt::Formatter<'_>) -> std::fmt::Result {
        write!(f, "{}", self.to_text())
    }
}

impl std::fmt::Debug for DirectionMode_UserInput {
    fn fmt(&self, f: &mut std::fmt::Formatter<'_>) -> std::fmt::Result {
        write!(f, "{}", self.to_text())
    }
}

#[derive(Debug, Clone)]
///
pub struct Rnn<B: conn::Rnn<f32>> {
    hidden_size: usize,
    num_layers: usize,
    dropout_probability: f32,
    dropout_seed: u64,
    rnn_type: RnnNetworkMode_UserInput,
    input_mode: RnnInputMode_UserInput,
    direction_mode: DirectionMode_UserInput,
    workspace: Option<ArcLock<SharedTensor<u8>>>,
    rnn_config: Option<Rc<B::CRNN>>,
}

impl<B: conn::Rnn<f32>> Rnn<B> {
    /// Create a RNN from a RNNConfig
    pub fn from_config(config: &RnnConfig) -> Rnn<B> {
        Rnn {
            hidden_size: config.hidden_size,
            num_layers: config.num_layers,
            dropout_probability: config.dropout_probability,
            dropout_seed: config.dropout_seed,
            rnn_type: config.rnn_type,
            input_mode: config.input_mode,
            direction_mode: config.direction_mode,
            workspace: None,
            rnn_config: None,
        }
    }
}

impl<B: IBackend + conn::Rnn<f32>> ILayer<B> for Rnn<B> {
    impl_ilayer_common!();

    fn auto_weight_blobs(&self) -> bool {
        true
    }

    fn reshape(
        &mut self,
        backend: Rc<B>,
        input_data: &mut Vec<ArcLock<SharedTensor<f32>>>,
        input_gradient: &mut Vec<ArcLock<SharedTensor<f32>>>,
        weights_data: &mut Vec<ArcLock<SharedTensor<f32>>>,
        weights_gradient: &mut Vec<ArcLock<SharedTensor<f32>>>,
        output_data: &mut Vec<ArcLock<SharedTensor<f32>>>,
        output_gradient: &mut Vec<ArcLock<SharedTensor<f32>>>,
    ) {
        let input = input_data[0].read().unwrap();
        let mut output_data = output_data[0].write().unwrap();
        let mut output_gradient = output_gradient[0].write().unwrap();

        // Input Shape is Batch, Number of Inputs, Sequence Length
        let input_shape = input.desc();
        let batch_size = input_shape[0];
        let input_size = input_shape[1];
        let sequence_length = input_shape[2];

        let hidden_size = self.hidden_size;

        let output_shape = &[batch_size, hidden_size, self.num_layers];
        input_gradient[0].write().unwrap().resize(input_shape).unwrap();
        output_data.resize(output_shape).unwrap();
        output_gradient.resize(output_shape).unwrap();

        let config = backend
            .new_rnn_config(
                &input,
                Some(self.dropout_probability),
                Some(self.dropout_seed),
                sequence_length as i32,
                self.rnn_type.to_cudnn(),
                self.input_mode.to_cudnn(),
                self.direction_mode.to_cudnn(),
                // Standard is likely to be effective across most parameters. This should be
                // calculated internal to Juice if modified, allowing user input is likely to be
                // more confusing than helpful to the end user.
                // https://docs.nvidia.com/deeplearning/sdk/cudnn-api/index.html#cudnnRNNAlgo_t
                // Lists the differences and how we can pick between Algorithms automatically
                RnnAlgorithm::Standard,
                hidden_size as i32,
                self.num_layers as i32,
                batch_size as i32,
            )
            .unwrap();

        let filter_dimensions: TensorDesc = backend.generate_rnn_weight_description(
            &config,
            sequence_length as i32,
            batch_size as i32,
            input_size as i32,
        ).unwrap();

        weights_data[0].write().unwrap().resize(&filter_dimensions).unwrap();
        weights_data[1].write().unwrap().resize(&(1, self.hidden_size)).unwrap();

        let filler = FillerType::Glorot {
            input_size,
            output_size: self.hidden_size,
        };

        filler.fill(&mut weights_data[0].write().unwrap());
        filler.fill(&mut weights_data[1].write().unwrap());

        weights_gradient[0].write().unwrap().resize(&filter_dimensions).unwrap();
        weights_gradient[1].write().unwrap().resize(&filter_dimensions).unwrap();

        self.rnn_config = Some(Rc::new(config));
    }

    fn resize_shared_workspace(
        &mut self,
        backend: Rc<B>,
        workspace: Option<ArcLock<SharedTensor<u8>>>,
    ) -> Option<ArcLock<SharedTensor<u8>>> {
        let required_size = self.rnn_config.as_ref().unwrap().workspace_size();
        let new_workspace = if workspace.is_none() {
            Arc::new(RwLock::new(SharedTensor::<u8>::new(&[required_size])))
        } else {
            let old_workspace = workspace.as_ref().unwrap().clone();
            let old_workspace_size = old_workspace.read().unwrap().capacity();
            if old_workspace_size < required_size {
                Arc::new(RwLock::new(SharedTensor::<u8>::new(&[required_size])))
            } else {
                workspace.unwrap()
            }
        };

        self.workspace = Some(new_workspace.clone());
        Some(new_workspace)
    }
}

impl<B: IBackend + conn::Rnn<f32>> ComputeOutput<f32, B> for Rnn<B> {
    fn compute_output(
        &self,
        backend: &B,
        weights: &[&SharedTensor<f32>],
        input_data: &[&SharedTensor<f32>],
        output_data: &mut [&mut SharedTensor<f32>],
    ) {
        let src = input_data[0];
        let rnn_config = self.rnn_config.as_ref().unwrap();
        let mut workspace = self.workspace.as_ref().unwrap().write().unwrap();
        backend
            .rnn_forward(input_data[0], output_data[0], rnn_config, weights[0], &mut workspace)
            .unwrap();
    }
}

impl<B: IBackend + conn::Rnn<f32>> ComputeInputGradient<f32, B> for Rnn<B> {
    fn compute_input_gradient(
        &self,
        backend: &B,
        weights_data: &[&SharedTensor<f32>],
        output_data: &[&SharedTensor<f32>],
        output_gradients: &[&SharedTensor<f32>],
        input_data: &[&SharedTensor<f32>],
        input_gradients: &mut [&mut SharedTensor<f32>],
    ) {
        let rnn_config = self.rnn_config.as_ref().unwrap();
        let mut workspace = self.workspace.as_ref().unwrap().write().unwrap();
        backend
            .rnn_backward_data(
                &input_data[0],
                input_gradients[0],
                &output_data[0],
                output_gradients[0],
                rnn_config,
                weights_data[0],
                &mut workspace,
            )
            .unwrap();
    }
}

impl<B: IBackend + conn::Rnn<f32>> ComputeParametersGradient<f32, B> for Rnn<B> {
    fn compute_parameters_gradient(
        &self,
        backend: &B,
        output_data: &[&SharedTensor<f32>],
        output_gradients: &[&SharedTensor<f32>],
        input_data: &[&SharedTensor<f32>],
        parameters_gradients: &mut [&mut SharedTensor<f32>],
    ) {
        let rnn_config = self.rnn_config.as_ref().unwrap();
        let mut workspace = self.workspace.as_ref().unwrap().write().unwrap();

        backend.rnn_backward_weights(&input_data[0],
                                     &output_data[0],
                                     &mut parameters_gradients[0],
                                     rnn_config,
                                     &mut workspace)
            .unwrap();
        backend.rnn_backward_weights(&input_data[0],
                                     &output_data[0],
                                     &mut parameters_gradients[1],
                                     rnn_config,
                                     &mut workspace)
            .unwrap();
    }
}

#[derive(Debug, Clone, Copy)]
/// Specifies configuration parameters for a RNN Layer.
/// TODO: Update to RnnConfig in CUDA Layer
pub struct RnnConfig {
    /// Size of the Hidden Layer
    pub hidden_size: usize,
    /// Number of Hidden Layers
    pub num_layers: usize,
    /// Dropout Probability
    pub dropout_probability: f32,
    /// Dropout Seed
    pub dropout_seed: u64,
    /// Type of RNN
    pub rnn_type: RnnNetworkMode_UserInput,
    /// Input Mode
    pub input_mode: RnnInputMode_UserInput,
    /// RNN Direction
    pub direction_mode: DirectionMode_UserInput,
}

impl Into<LayerType> for RnnConfig {
    fn into(self) -> LayerType {
        LayerType::Rnn(self)
    }
}

impl<'a> CapnpWrite<'a> for RnnConfig {
    type Builder = capnp_config::Builder<'a>;

    /// Write the RnnConfig into a capnp message.
    fn write_capnp(&self, builder: &mut Self::Builder) {
        builder.reborrow().set_hidden_size(self.hidden_size as u64);
        builder.reborrow().set_num_layers(self.num_layers as u64);
        builder.reborrow().set_rnn_type(&self.rnn_type.to_text());
        builder.reborrow().set_dropout_probability(self.dropout_probability);
        builder.reborrow().set_dropout_seed(self.dropout_seed);
    }
}

impl<'a> CapnpRead<'a> for RnnConfig {
    type Reader = capnp_config::Reader<'a>;

    fn read_capnp(reader: Self::Reader) -> Self {
        let read_num_layers = reader.get_num_layers() as usize;
        let read_hidden_size = reader.get_hidden_size() as usize;
        let read_dropout_probability = reader.get_dropout_probability();
        let read_dropout_seed = reader.get_dropout_seed();
        let read_rnn_type = RnnNetworkMode_UserInput::from_text(reader.get_rnn_type().unwrap()).unwrap();
        let read_input_mode = RnnInputMode_UserInput::from_text(reader.get_input_mode().unwrap()).unwrap();
        let read_direction_mode = DirectionMode_UserInput::from_text(reader.get_direction_mode().unwrap()).unwrap();

        RnnConfig {
            hidden_size: read_hidden_size,
            num_layers: read_num_layers,
            rnn_type: read_rnn_type,
            dropout_seed: read_dropout_seed,
            dropout_probability: read_dropout_probability,
            input_mode: read_input_mode,
            direction_mode: read_direction_mode,
        }
    }
}

#[cfg(test)]
mod tests {
    use conn::Rnn as coRnn;
    use conn::{DirectionMode, RnnAlgorithm, RnnInputMode, RnnNetworkMode};
    use util::{cast_vec_usize_to_i32, native_backend, native_scalar, write_batch_sample};

    use crate::co::*;

    use super::{Rnn, RnnConfig, RnnNetworkMode_UserInput};
    use layer::ILayer;
    use std::rc::Rc;
    use weight::FillerType;
    use layers::common::rnn::{RnnInputMode_UserInput, DirectionMode_UserInput};

    fn sample_input() -> &'static [f32] { [1.0_f32; 512].as_ref() }

    #[cfg(feature = "cuda")]
    fn cuda_backend() -> Backend<Cuda> {
        let framework = Cuda::new();
        let hardwares = framework.hardwares()[0..1].to_vec();
        let backend_config = BackendConfig::new(framework, &hardwares);
        Backend::new(backend_config).unwrap()
    }

    fn sample_output() -> &'static [f32] {
        [0.99, 0.99, 0.99, 0.99,
            0.99, 0.99, 0.99, 0.99].as_ref()
    }

    #[test]
    #[cfg(feature = "cuda")]
    fn rnn_create_layer() {
        let cfg = RnnConfig {
            hidden_size: 8,
            num_layers: 8,
            dropout_probability: 0.5,
            dropout_seed: 0,
            rnn_type: RnnNetworkMode_UserInput::LSTM,
            input_mode: RnnInputMode_UserInput::Linear,
            direction_mode: DirectionMode_UserInput::UniDirectional,
        };

        let native_backend = native_backend();
        let backend = cuda_backend();
        let sequence_length: i32 = 8;
        let hidden_size = cfg.hidden_size;
        let num_layers = cfg.num_layers;
        let input_shape = &(8, 8, 8);
        let mut layer = Rnn::<Backend<Cuda>>::from_config(&cfg);

        let mut input_data = SharedTensor::<f32>::new(input_shape);
        input_data
            .write_only(native_backend.device())
            .unwrap()
            .as_mut_slice()
            .copy_from_slice(sample_input());
        let input_shape = input_data.desc();

<<<<<<< HEAD
        let output_shape = &[input_shape[0], cfg.hidden_size, cfg.num_layers];
        let mut output_data = SharedTensor::<f32>::new(output_shape);
=======
        let output_shape = &[input_shape[0], input_shape[1], num_layers];
        let output_data = SharedTensor::<f32>::new(output_shape);
>>>>>>> 29f9e17b

        layer.rnn_config = Some(Rc::from(
            backend
                .new_rnn_config(
                    &input_data,
                    None,
                    None,
                    sequence_length,
                    RnnNetworkMode::LSTM,
                    RnnInputMode::LinearInput,
                    DirectionMode::UniDirectional,
                    RnnAlgorithm::PersistStatic,
                    hidden_size as i32,
                    num_layers as i32,
                    input_shape[0] as i32,
                )
                .unwrap(),
        ));
    }

    #[test]
    #[cfg(feature = "cuda")]
    fn rnn_forward_pass() {
        let backend: Backend<Cuda> = cuda_backend();
        let cfg = RnnConfig {
            hidden_size: 8,
            num_layers: 8,
            dropout_probability: 0.0,
            dropout_seed: 0,
            rnn_type: RnnNetworkMode_UserInput::LSTM,
            input_mode: RnnInputMode_UserInput::Linear,
            direction_mode: DirectionMode_UserInput::UniDirectional,
        };

        let batch_size = 8;
        let sequence_length = 8;
        let native_backend = native_backend();
        let mut layer = Rnn::<Backend<Cuda>>::from_config(&cfg);

        let input_shape = vec![batch_size, cfg.hidden_size, cfg.num_layers];

        let mut input_data = SharedTensor::<f32>::new(&input_shape);

        input_data
            .write_only(native_backend.device())
            .unwrap()
            .as_mut_slice()
            .copy_from_slice(sample_input());

        let output_shape = vec![batch_size, cfg.hidden_size, cfg.num_layers];
        let mut output_data = SharedTensor::<f32>::new(&output_shape);


        let config =
            backend
                .new_rnn_config(
                    &input_data,
                    None,
                    None,
                    sequence_length,
                    RnnNetworkMode::LSTM,
                    RnnInputMode::LinearInput,
                    DirectionMode::UniDirectional,
                    RnnAlgorithm::Standard,
                    cfg.hidden_size as i32,
                    cfg.num_layers as i32,
                    batch_size as i32,
                )
<<<<<<< HEAD
                .unwrap(),
        ));
        let filter_dimensions = <Backend<Cuda> as conn::Rnn<f32>>::generate_rnn_weight_description(
            &backend,
            &layer.rnn_config.as_ref().unwrap(),
            sequence_length,
=======
                .unwrap();

        let filter_dimensions: TensorDesc = coRnn::<f32>::generate_rnn_weight_description(&backend,
            &config,
            sequence_length as i32,
>>>>>>> 29f9e17b
            batch_size as i32,
            cfg.hidden_size as i32,
        ).unwrap();

<<<<<<< HEAD
        let mut weights_data: Vec<SharedTensor<f32>> = Vec::new();
=======
        layer.rnn_config = Some(Rc::from(
            config
        ));

        let mut weights_data = Vec::new();
>>>>>>> 29f9e17b
        weights_data.push(SharedTensor::<f32>::new(&filter_dimensions));
        weights_data.push(SharedTensor::<f32>::new(&(1, cfg.hidden_size)));

        let mut weights_gradient = Vec::new();
        weights_gradient.push(SharedTensor::<f32>::new(&filter_dimensions));
        weights_gradient.push(SharedTensor::<f32>::new(&(1, cfg.hidden_size)));

        let filler = FillerType::Constant {
            value: 0.02,
        };

        filler.fill(&mut weights_data[0]);
        filler.fill(&mut weights_data[1]);

        layer.resize_shared_workspace(Rc::from(cuda_backend()), None);
        let mut workspace_forward = match layer.workspace.as_ref() {
            Some(workspace) => match workspace.write() {
                Ok(workspace) => workspace,
                Err(_) => panic!("Couldn't unwrap write for workspace"),
            },
            None => panic!("No workspace found"),
        };

        match backend.rnn_forward(
            &input_data,
            &mut output_data,
            match layer.rnn_config {
                Some(ref config) => &Rc::from(&config),
                None => panic!(""),
            },
            &weights_data[0],
            &mut workspace_forward,
        ) {
            Ok(_) => { dbg!("Completed Forward Pass"); }
            Err(e) => panic!("Couldn't complete RNN Forward"),
        };
    }
}<|MERGE_RESOLUTION|>--- conflicted
+++ resolved
@@ -39,14 +39,8 @@
 use std::rc::Rc;
 use std::sync::{Arc, RwLock};
 
-<<<<<<< HEAD
 use conn::{DirectionMode, RnnAlgorithm, RnnInputMode, RnnNetworkMode};
-=======
-
-
-use conn::{DirectionMode, RnnAlgorithm, RnnInputMode, RnnNetworkMode};
-
->>>>>>> 29f9e17b
+
 
 use crate::capnp_util::*;
 use crate::co::prelude::*;
@@ -331,7 +325,6 @@
         input_data: &[&SharedTensor<f32>],
         output_data: &mut [&mut SharedTensor<f32>],
     ) {
-        let src = input_data[0];
         let rnn_config = self.rnn_config.as_ref().unwrap();
         let mut workspace = self.workspace.as_ref().unwrap().write().unwrap();
         backend
@@ -514,13 +507,8 @@
             .copy_from_slice(sample_input());
         let input_shape = input_data.desc();
 
-<<<<<<< HEAD
-        let output_shape = &[input_shape[0], cfg.hidden_size, cfg.num_layers];
-        let mut output_data = SharedTensor::<f32>::new(output_shape);
-=======
         let output_shape = &[input_shape[0], input_shape[1], num_layers];
         let output_data = SharedTensor::<f32>::new(output_shape);
->>>>>>> 29f9e17b
 
         layer.rnn_config = Some(Rc::from(
             backend
@@ -589,33 +577,28 @@
                     cfg.num_layers as i32,
                     batch_size as i32,
                 )
-<<<<<<< HEAD
-                .unwrap(),
-        ));
+                .unwrap();
+
         let filter_dimensions = <Backend<Cuda> as conn::Rnn<f32>>::generate_rnn_weight_description(
             &backend,
-            &layer.rnn_config.as_ref().unwrap(),
+            &config,
             sequence_length,
-=======
-                .unwrap();
+            batch_size as i32,
+            cfg.hidden_size as i32
+        ).unwrap();
 
         let filter_dimensions: TensorDesc = coRnn::<f32>::generate_rnn_weight_description(&backend,
             &config,
             sequence_length as i32,
->>>>>>> 29f9e17b
             batch_size as i32,
             cfg.hidden_size as i32,
         ).unwrap();
 
-<<<<<<< HEAD
-        let mut weights_data: Vec<SharedTensor<f32>> = Vec::new();
-=======
         layer.rnn_config = Some(Rc::from(
             config
         ));
 
-        let mut weights_data = Vec::new();
->>>>>>> 29f9e17b
+        let mut weights_data: Vec<SharedTensor<f32>> = Vec::new();
         weights_data.push(SharedTensor::<f32>::new(&filter_dimensions));
         weights_data.push(SharedTensor::<f32>::new(&(1, cfg.hidden_size)));
 
