//! Defines a Dropout Descriptor.
//!
//! A Tensor Descriptor is used to hold information about the probability
//! of dropping a value as well as an initial seed.

use super::{Error, API};
use crate::cudnn::Cudnn;
use crate::ffi::*;

<<<<<<< HEAD
=======


>>>>>>> 29f9e17b
#[derive(Debug, Clone)]
/// Describes a DropoutDescriptor.
pub struct DropoutDescriptor {
    id: cudnnDropoutDescriptor_t,
}

impl Drop for DropoutDescriptor {
    #[allow(unused_must_use)]
    fn drop(&mut self) {
        API::destroy_dropout_descriptor(*self.id_c());
    }
}

impl DropoutDescriptor {
    /// Initializes a new CUDA cuDNN Dropout Descriptor.
    pub fn new(
        handle: &Cudnn,
        dropout: f32,
        seed: u64,
        reserve: *mut libc::c_void,
        reserve_size: usize,
    ) -> Result<DropoutDescriptor, Error> {
        let generic_dropout_desc = API::create_dropout_descriptor()?;
        API::set_dropout_descriptor(
            generic_dropout_desc,
            *handle.id_c(),
            dropout,
            reserve,
            reserve_size,
            seed,
        )?;

        Ok(DropoutDescriptor::from_c(generic_dropout_desc))
    }

    /// Get the size for a tensor
    pub fn get_required_size() -> usize {
        unimplemented!()
    }

    /// Initializes a new CUDA cuDNN Tensor Descriptor from its C type.
    pub fn from_c(id: cudnnDropoutDescriptor_t) -> DropoutDescriptor {
        DropoutDescriptor {
            id
        }
    }

    /// Returns the CUDA cuDNN Tensor Descriptor as its C type.
    pub fn id_c(&self) -> &cudnnDropoutDescriptor_t {
        &self.id
    }
}<|MERGE_RESOLUTION|>--- conflicted
+++ resolved
@@ -7,11 +7,8 @@
 use crate::cudnn::Cudnn;
 use crate::ffi::*;
 
-<<<<<<< HEAD
-=======
 
 
->>>>>>> 29f9e17b
 #[derive(Debug, Clone)]
 /// Describes a DropoutDescriptor.
 pub struct DropoutDescriptor {
