//! Defines a Recurrent Descriptor.
//!
//! A Recurrent Descriptor is used to hold information about the rnn,
//! which is needed for forward and backward rnnal operations.

use super::{API, Error};
use super::utils::DataType;
use ffi::*;
<<<<<<< HEAD
use ::Cudnn;
=======
use crate::Cudnn;

>>>>>>> 29f9e17b

use utils::DropoutConfig;

/// Describes a Recurrent Descriptor.
#[derive(Debug)]
pub struct RnnDescriptor {
    id: cudnnRNNDescriptor_t,
    dropout_config: DropoutConfig,
}

impl Drop for RnnDescriptor {
    #[allow(unused_must_use)]
    fn drop(&mut self) {
        API::destroy_rnn_descriptor(*self.id_c());
    }
}

impl RnnDescriptor {
    /// Initializes a new CUDA cuDNN RnnDescriptor.
    pub fn new(
        handle: &Cudnn,
        hidden_size: i32,
        num_layers: i32,
        dropout_config: DropoutConfig,
        input_mode: cudnnRNNInputMode_t,
        direction: cudnnDirectionMode_t,
        mode: cudnnRNNMode_t,
        algorithm: cudnnRNNAlgo_t,
        data_type: DataType,
        padding_mode: cudnnRNNPaddingMode_t,
    ) -> Result<RnnDescriptor, Error> {
        let generic_rnn_desc = API::create_rnn_descriptor()?;
         API::set_rnn_descriptor(
             *handle.id_c(),
             generic_rnn_desc,
             hidden_size,
             num_layers,
             *dropout_config.dropout_desc().id_c(),
             input_mode,
             direction,
             mode,
             algorithm,
             data_type,
         )?;

        API::set_rnn_padding_mode(
            generic_rnn_desc,
            padding_mode,
        )?;

        Ok(RnnDescriptor {
            id: generic_rnn_desc,
            dropout_config,
        })
    }

    /// Initializes a new CUDA cuDNN RnnDescriptor from its C type.
    pub fn from_c(id: cudnnRNNDescriptor_t, dropout_config: DropoutConfig) -> RnnDescriptor {
        RnnDescriptor { id, dropout_config }
    }

    /// Returns the CUDA cuDNN RnnDescriptor as its C type.
    pub fn id_c(&self) -> &cudnnRNNDescriptor_t {
        &self.id
    }
}<|MERGE_RESOLUTION|>--- conflicted
+++ resolved
@@ -6,12 +6,8 @@
 use super::{API, Error};
 use super::utils::DataType;
 use ffi::*;
-<<<<<<< HEAD
-use ::Cudnn;
-=======
 use crate::Cudnn;
 
->>>>>>> 29f9e17b
 
 use utils::DropoutConfig;
 
